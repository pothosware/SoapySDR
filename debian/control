--- conflicted
+++ resolved
@@ -41,11 +41,7 @@
  .
  This package contains the development files for the library.
 
-<<<<<<< HEAD
-Package: soapysdr-util
-=======
 Package: soapysdr-tools
->>>>>>> d416f158
 Architecture: any
 Conflicts: soapysdr
 Replaces: soapysdr
