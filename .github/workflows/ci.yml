--- conflicted
+++ resolved
@@ -103,7 +103,6 @@
                 ${PYTHON3_EXECUTABLE} -c "from SoapySDR import *; print(SOAPY_SDR_TIMEOUT)"
                 ${PYTHON3_EXECUTABLE} -c "import SoapySDR; print(SoapySDR.errToStr(SoapySDR.SOAPY_SDR_TIMEOUT))"
                 ${PYTHON3_EXECUTABLE} -c "import SoapySDR; print(SoapySDR.Device.make('driver=null'))"
-<<<<<<< HEAD
           - name: Test LuaJIT bindings
             run: |
                 luajit -e 'SoapySDR = require("SoapySDR"); print(SoapySDR.API_VERSION)'
@@ -111,7 +110,6 @@
                 luajit -e 'SoapySDR = require("SoapySDR"); print(SoapySDR.Error.TIMEOUT)'
                 luajit -e 'SoapySDR = require("SoapySDR"); print(SoapySDR.Error.ToString(SoapySDR.Error.TIMEOUT))'
                 luajit -e 'SoapySDR = require("SoapySDR"); print(SoapySDR.Device.new("driver=null"))'
-=======
           - name: Test module registration
             run: |
                 mkdir -p ${{github.workspace}}/build-example
@@ -119,7 +117,6 @@
                 cmake -DCMAKE_INSTALL_PREFIX=${INSTALL_PREFIX} -DCMAKE_BUILD_TYPE=${{matrix.build_type}} ${{github.workspace}}/ExampleDriver
                 sudo make install
                 SoapySDRUtil --check=my_device
->>>>>>> 536a6f0d
     osx-ci:
         name: OS X
         strategy:
@@ -193,7 +190,6 @@
                 SoapySDRUtil --info
                 SoapySDRUtil --check=null
                 SoapySDRUtil --make="driver=null"
-<<<<<<< HEAD
           - name: Test LuaJIT bindings
             if: ${{ matrix.config.test_luajit }}
             run: |
@@ -202,7 +198,6 @@
                 luajit -e 'SoapySDR = require("SoapySDR"); print(SoapySDR.Error.TIMEOUT)'
                 luajit -e 'SoapySDR = require("SoapySDR"); print(SoapySDR.Error.ToString(SoapySDR.Error.TIMEOUT))'
                 luajit -e 'SoapySDR = require("SoapySDR"); print(SoapySDR.Device.new("driver=null"))'
-=======
           - name: Test module registration
             run: |
                 mkdir -p ${{github.workspace}}/build-example
@@ -210,7 +205,6 @@
                 cmake -DCMAKE_INSTALL_PREFIX=${INSTALL_PREFIX} -DCMAKE_BUILD_TYPE=${{matrix.build_type}} ${{github.workspace}}/ExampleDriver
                 sudo make install
                 SoapySDRUtil --check=my_device
->>>>>>> 536a6f0d
     windows-ci:
         name: Windows
         strategy:
@@ -332,7 +326,6 @@
                 SoapySDRUtil --info
                 SoapySDRUtil --check=null
                 SoapySDRUtil --make="driver=null"
-<<<<<<< HEAD
           - name: Test LuaJIT bindings
             run: |
                 $Env:PATH += ";$Env:INSTALL_PREFIX\bin;$Env:LUAJIT_INSTALL_PREFIX"
@@ -341,7 +334,6 @@
                 luajit -e "SoapySDR = require('SoapySDR'); print(SoapySDR.Error.TIMEOUT)"
                 luajit -e "SoapySDR = require('SoapySDR'); print(SoapySDR.Error.ToString(SoapySDR.Error.TIMEOUT))"
                 luajit -e "SoapySDR = require('SoapySDR'); print(SoapySDR.Device.new('driver=null'))"
-=======
           - name: Test module registration
             run: |
                 $Env:PATH += ";$Env:INSTALL_PREFIX\bin"
@@ -351,7 +343,6 @@
                 cmake --build . --config ${{matrix.build_type}}
                 cmake --install . --config ${{matrix.build_type}}
                 SoapySDRUtil --check=my_device
->>>>>>> 536a6f0d
     freebsd-ci:
         name: FreeBSD
         runs-on: macos-12
@@ -417,7 +408,6 @@
 
                   echo
                   echo "----------------------------------"
-<<<<<<< HEAD
                   echo "Testing LuaJIT bindings..."
                   echo "----------------------------------"
                   luajit -e 'SoapySDR = require("SoapySDR"); print(SoapySDR.API_VERSION)' || exit 1
@@ -425,12 +415,13 @@
                   luajit -e 'SoapySDR = require("SoapySDR"); print(SoapySDR.Error.TIMEOUT)' || exit 1
                   luajit -e 'SoapySDR = require("SoapySDR"); print(SoapySDR.Error.ToString(SoapySDR.Error.TIMEOUT))' || exit 1
                   luajit -e 'SoapySDR = require("SoapySDR"); print(SoapySDR.Device.new("driver=null"))' || exit 1
-=======
+
+                  echo
+                  echo "----------------------------------"
                   echo "Testing module registration..."
                   echo "----------------------------------"
                   mkdir -p ${{github.workspace}}/build-example
                   cd ${{github.workspace}}/build-example
                   cmake -DCMAKE_INSTALL_PREFIX=${INSTALL_PREFIX} -DCMAKE_BUILD_TYPE=${{matrix.build_type}} ${{github.workspace}}/ExampleDriver
                   make install
-                  SoapySDRUtil --check=my_device
->>>>>>> 536a6f0d
+                  SoapySDRUtil --check=my_device